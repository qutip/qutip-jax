import diffrax
from qutip.solver.integrator import Integrator
import jax
import jax.numpy as jnp
from qutip.solver.mesolve import MESolver
from qutip.solver.sesolve import SESolver
from qutip.core import data as _data
import numpy as np
from qutip_jax import JaxArray
from qutip_jax.qobjevo import JaxQobjEvo

__all__ = []


@jax.jit
def _cplx2float(arr):
    return jnp.stack([arr.real, arr.imag])


@jax.jit
def _float2cplx(arr):
    return arr[0] + 1j * arr[1]


class DiffraxIntegrator(Integrator):
    method: str = "diffrax"
    supports_blackbox: bool = False  # No feedback support
    support_time_dependant: bool = True
<<<<<<< HEAD
    _is_set: bool = False

    integrator_options: frozenset = frozenset(
        {
            "dt0",
            "solver",
            "stepsize_controller",
            "max_steps",
        }
    )
    _options: dict = None
    name: str

    ODEsystem: diffrax.term.ODETerm
    system: object
    solver: diffrax.AbstractSolver
    solver_state: diffrax.custom_types.PyTree
    state: jax.numpy.ndarray
    t: float
    _back: tuple
=======
    integrator_options: dict = {
        "dt0": 0.0001,
        "solver": diffrax.Tsit5(),
        "stepsize_controller": diffrax.ConstantStepSize(),
        "max_steps": 100000,
    }
>>>>>>> 635af754

    def __init__(self, system, options):
        self.system = JaxQobjEvo(system)
        self._is_set = False  # get_state can be used and return a valid state.
        self._options = self.integrator_options.copy()
        self.options = options
        self.ODEsystem = diffrax.ODETerm(self.dstate)
        self.solver_state = None
        self.name = f"{self.method}: {self.options['solver']}"

    def _prepare(self):
        pass

    @staticmethod
    def dstate(t, y, args):
        state = _float2cplx(y)
        H, kwargs = args
        d_state = H.matmul_data(t, JaxArray(state), **kwargs)
        return _cplx2float(d_state._jxa)

    def set_state(self, t, state0):
        self.solver_state = None
        self.t = t
        if not isinstance(state0, JaxArray):
            state0 = _data.to(JaxArray, state0)
        self.state = _cplx2float(state0._jxa)
        self._is_set = True

    def get_state(self, copy=False):
        return self.t, JaxArray(_float2cplx(self.state))

    def integrate(self, t, copy=False, **kwargs):
        sol = diffrax.diffeqsolve(
            self.ODEsystem,
<<<<<<< HEAD
            self.solver,
=======
>>>>>>> 635af754
            t0=self.t,
            t1=t,
            y0=self.state,
            saveat=diffrax.SaveAt(t1=True, solver_state=True),
            solver_state=self.solver_state,
            args=(self.system, kwargs),
            **self._options,
        )
        self.t = t
        self.state = sol.ys[0, :]
        self.solver_state = sol.solver_state
<<<<<<< HEAD
        return self.get_state()
=======
        return self.get_state()

    def arguments(self, args):
        self.system = self.system.arguments(args)
        self.solver_state = None

    def _flatten(self):
        children = (
            self.system,
            self._options,
            self.solver_state,
        )
        if self._is_set:
            children += (self.t, self.state,)
        aux_data = {
            "_is_set": self._is_set,
        }
        return (children, aux_data)

    @classmethod
    def _unflatten(cls, aux_data, children):
        out = cls.__new__(cls)
        out.system = children[0]
        out._options = children[1]
        out.solver_state = children[2]
        out._is_set = aux_data["_is_set"]
        if out._is_set:
            out.t = children[3]
            out.state = children[4]
        out.ODEsystem = diffrax.ODETerm(out.dstate)
        return out

    @property
    def options(self):
        """
        Supported options by diffrax method:

        dt0 : float, default=0.0001
            Initial step size.

        solver: AbstractSolver, default=Tsit5(),
            ODE solver instance from diffrax.

        stepsize_controller: AbstractStepSizeController, default=ConstantStepSize()
            Step size controller from diffrax.

        max_steps: int, default=100000
            Maximum number of steps for the integration.
        """
        return self._options

    @options.setter
    def options(self, new_options):
        Integrator.options.fset(self, new_options)


MESolver.add_integrator(DiffraxIntegrator, 'diffrax')
SESolver.add_integrator(DiffraxIntegrator, 'diffrax')
jax.tree_util.register_pytree_node(
    DiffraxIntegrator, DiffraxIntegrator._flatten, DiffraxIntegrator._unflatten
)
>>>>>>> 635af754
<|MERGE_RESOLUTION|>--- conflicted
+++ resolved
@@ -26,35 +26,12 @@
     method: str = "diffrax"
     supports_blackbox: bool = False  # No feedback support
     support_time_dependant: bool = True
-<<<<<<< HEAD
-    _is_set: bool = False
-
-    integrator_options: frozenset = frozenset(
-        {
-            "dt0",
-            "solver",
-            "stepsize_controller",
-            "max_steps",
-        }
-    )
-    _options: dict = None
-    name: str
-
-    ODEsystem: diffrax.term.ODETerm
-    system: object
-    solver: diffrax.AbstractSolver
-    solver_state: diffrax.custom_types.PyTree
-    state: jax.numpy.ndarray
-    t: float
-    _back: tuple
-=======
     integrator_options: dict = {
         "dt0": 0.0001,
         "solver": diffrax.Tsit5(),
         "stepsize_controller": diffrax.ConstantStepSize(),
         "max_steps": 100000,
     }
->>>>>>> 635af754
 
     def __init__(self, system, options):
         self.system = JaxQobjEvo(system)
@@ -89,10 +66,6 @@
     def integrate(self, t, copy=False, **kwargs):
         sol = diffrax.diffeqsolve(
             self.ODEsystem,
-<<<<<<< HEAD
-            self.solver,
-=======
->>>>>>> 635af754
             t0=self.t,
             t1=t,
             y0=self.state,
@@ -104,9 +77,6 @@
         self.t = t
         self.state = sol.ys[0, :]
         self.solver_state = sol.solver_state
-<<<<<<< HEAD
-        return self.get_state()
-=======
         return self.get_state()
 
     def arguments(self, args):
@@ -167,5 +137,4 @@
 SESolver.add_integrator(DiffraxIntegrator, 'diffrax')
 jax.tree_util.register_pytree_node(
     DiffraxIntegrator, DiffraxIntegrator._flatten, DiffraxIntegrator._unflatten
-)
->>>>>>> 635af754
+)