--- conflicted
+++ resolved
@@ -15,15 +15,10 @@
 # Register the data layer for JAX
 qutip.data.to.add_conversions(
     [
-<<<<<<< HEAD
         (JaxArray, qutip.data.Dense, jaxarray_from_dense),
-        (qutip.data.Dense, JaxArray, dense_from_jaxarray),
+        (qutip.data.Dense, JaxArray, dense_from_jaxarray, 2),
         (JaxArray, JaxDia, jaxarray_from_jaxdia),
         (JaxDia, JaxArray, jaxdia_from_jaxarray),
-=======
-        (JaxArray, qutip.data.Dense, jax_from_dense),
-        (qutip.data.Dense, JaxArray, dense_from_jax, 2),
->>>>>>> 635af754
     ]
 )
 
