--- conflicted
+++ resolved
@@ -69,7 +69,6 @@
     return jnp.trace(mat_abs) == jnp.sum(mat_abs)
 
 
-<<<<<<< HEAD
 def isdiag_jaxdia(matrix):
     if matrix.num_diags == 0 or (
         matrix.num_diags == 1 and matrix.offsets[0] == 0
@@ -86,12 +85,8 @@
 
 
 def iszero_jaxarray(matrix, tol):
-    tol = tol or qutip.settings.core["atol"]
-=======
-def iszero_jaxarray(matrix, tol=None):
     if tol is None:
         tol = qutip.settings.core["atol"]
->>>>>>> 74f17e45
     return jnp.allclose(matrix._jxa, 0.0, atol=tol)
 
 
