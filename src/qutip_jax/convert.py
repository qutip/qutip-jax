import qutip
from .jaxarray import JaxArray
import jax
import jax.numpy as jnp
import numpy as np

__all__ = ["is_jax_array", "jax_from_dense", "dense_from_jax"]

# Conversion function
def jax_from_dense(dense):
    return JaxArray(dense.to_array(), copy=False)


def dense_from_jax(jax_array):
    return qutip.data.Dense(jax_array.to_array(), copy=False)


def is_jax_array(data):
<<<<<<< HEAD
    return (
        isinstance(data, jax.Array)
    )
=======
    return isinstance(data, jax.Array)
>>>>>>> 8f72bbf7
<|MERGE_RESOLUTION|>--- conflicted
+++ resolved
@@ -16,10 +16,4 @@
 
 
 def is_jax_array(data):
-<<<<<<< HEAD
-    return (
-        isinstance(data, jax.Array)
-    )
-=======
-    return isinstance(data, jax.Array)
->>>>>>> 8f72bbf7
+    return isinstance(data, jax.Array)