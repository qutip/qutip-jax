--- conflicted
+++ resolved
@@ -1,10 +1,5 @@
 import jax.numpy as jnp
-<<<<<<< HEAD
-from jax import tree_util, jit
-from jax.config import config
-=======
-from jax import tree_util, config
->>>>>>> 4a4eeb88
+from jax import tree_util, config, jit
 import numbers
 import numpy as np
 from functools import partial
