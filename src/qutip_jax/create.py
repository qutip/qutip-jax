--- conflicted
+++ resolved
@@ -158,8 +158,9 @@
             out += jnp.diag(jnp.array(diag), offset)
         out = JaxArray(out)
     else:
-<<<<<<< HEAD
-        out = jaxarray_from_dense(qutip.core.data.dense.diags(diagonals, offsets, shape))
+        out = jax_from_dense(
+            qutip.core.data.dense.diags(diagonals, offsets, shape)
+        )
 
     return out
 
@@ -241,11 +242,6 @@
             out[offset] = out[offset] + out_data
         else:
             out[offset] = out_data
-=======
-        out = jax_from_dense(
-            qutip.core.data.dense.diags(diagonals, offsets, shape)
-        )
->>>>>>> b885a814
 
     out = JaxDia(
         (tuple(out.keys()), jnp.array(list(out.values()))),
