--- conflicted
+++ resolved
@@ -42,12 +42,5 @@
 [options.extras_require]
 tests =
     pytest>=6.0
-<<<<<<< HEAD
-benchmarks =
-    pytest>=6.0
-    pandas>=1.0
-    matplotlib>=3.0
-=======
->>>>>>> 8f72bbf7
 full =
     %(tests)s