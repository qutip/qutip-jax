--- conflicted
+++ resolved
@@ -92,7 +92,6 @@
     assert isinstance(sx.data, JaxArray)
 
 
-<<<<<<< HEAD
 def test_alternative_dtype():
     ones = jnp.ones((3, 3))
     real_array = JaxArray(ones, dtype=jnp.float64)
@@ -103,9 +102,9 @@
     cplx_array = JaxArray(ones*1j, dtype=jnp.complex64)
     real_array = JaxArray(ones, dtype=jnp.float32)
     assert (cplx_array @ real_array)._jxa.dtype == jnp.complex64
-=======
+
+
 def test_extract():
     ones = jnp.ones((3, 3))
     qobj = qutip.Qobj(ones)
-    assert isinstance(qobj.data_as("JaxArray"), jax.Array)
->>>>>>> 74f17e45
+    assert isinstance(qobj.data_as("JaxArray"), jax.Array)